import time
from contextlib import contextmanager
from pathlib import Path


def get_timestamp():
    from datetime import datetime

    now = datetime.now()

    return f"{now:%Y-%m-%d-%H-%M-%S}"


def display_top(snapshot, key_type="lineno", limit=10):
    import linecache
    import tracemalloc

    # todo: display all values greater than 5KiB instead of top 10/50
    snapshot = snapshot.filter_traces(
        (
            tracemalloc.Filter(False, "<frozen importlib._bootstrap>"),
            tracemalloc.Filter(False, "<unknown>"),
        )
    )
    top_stats = snapshot.statistics(key_type)

    print(f"Top {limit} lines. {key_type=}")
    for index, stat in enumerate(top_stats[:limit], 1):
        frame = stat.traceback[0]
        print(
            f"#{index}: {frame.filename}:{frame.lineno}: {stat.size / 1024:.1f} KiB",
        )
        line = linecache.getline(frame.filename, frame.lineno).strip()
        if line:
            print("    %s" % line[:88])

    other = top_stats[limit:]
    if other:
        size = sum(stat.size for stat in other)
        print(f"{len(other)} other: {size / 1024:.1f} KiB")
    total = sum(stat.size for stat in top_stats) / 1024
    print("Total allocated size: %.1f KiB" % (total))


@contextmanager
def timeit():
    t = time.time()
    yield
    print(f"Took: {time.time() - t : 0.2f}s")


def get_file(name: str, out_path: Path = None, ts: str = None):
    ts = ts or get_timestamp()
    out_path = (out_path or Path.cwd()) / name
    out_path.mkdir(exist_ok=True)
    return out_path / f"{ts}.md"


@contextmanager
def trace(limit=10, show_tb=False):
    """trace memory and time"""
    import tracemalloc

    tracemalloc.start(25)
    yield
    snap = tracemalloc.take_snapshot()

    current, peak = (size / 1024 for size in tracemalloc.get_traced_memory())
    print(f"{current=:.1f}KiB,  {peak=:.1f}KiB")

    if show_tb:
        display_top(snap, limit=limit, key_type="traceback")
        print("\n\n\n===----=====")
    display_top(snap, limit=limit)
    tracemalloc.reset_peak()
    tracemalloc.stop()


if __name__ == "__main__":
    from xonsh_parser.parser import get_parser_cls, write_parser_table

    with timeit(), trace():
        import tempfile

        path = Path(tempfile.gettempdir()) / "parser_table.py"
        if path.exists():
            path.unlink()
        result = write_parser_table(output_path=path)
        # Output: writing parser-table
        # current=3103.5KiB,  peak=22563.3KiB
        # Total allocated size: 5991.8 KiB
        # Took:  6.25s

    with timeit(), trace():
        parser = get_parser_cls()(parser_table=result)
        parser.parse("ls -alh")
        # Output: reading parser-table
        # current=7457.5KiB,  peak=7531.1KiB
        # Total allocated size: 7470.4 KiB
<<<<<<< HEAD
        # Took:  1.47s
=======
        # Took:  1.47s


>>>>>>> 86440770
<|MERGE_RESOLUTION|>--- conflicted
+++ resolved
@@ -97,10 +97,6 @@
         # Output: reading parser-table
         # current=7457.5KiB,  peak=7531.1KiB
         # Total allocated size: 7470.4 KiB
-<<<<<<< HEAD
-        # Took:  1.47s
-=======
         # Took:  1.47s
 
 
->>>>>>> 86440770
